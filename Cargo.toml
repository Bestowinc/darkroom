--- conflicted
+++ resolved
@@ -23,11 +23,10 @@
 [dependencies]
 anyhow = "1.0.40"
 argh = { git = "https://github.com/google/argh" }
-<<<<<<< HEAD
 colored = "2.0.0"
 colored-diff = "0.2.2"
 colored_json = "2.1.0"
-filmreel = { version = "0.4", path = "filmreel" }
+filmreel = { version = "0.5", path = "filmreel" }
 http = "0.2.4"
 lazy_static = "1.4.0"
 log = { version = "0.4.14", features = ["std"] }
@@ -48,25 +47,9 @@
 optional = true
 features = ["static_output"]
 rev = "a48ca23"
-=======
-colored = "2.0"
-colored-diff = "0.2"
-colored_json = "2"
-filmreel = { version = "0.5", path = "filmreel" }
-http = "0.2"
-lazy_static = "1.4"
-log = { version = "0.4", features = ["std"] }
-prettytable-rs = "^0.8"
-reqwest = { version = "0.10", features = ["blocking", "json"] }
-serde = { version = "1.0", features = ["derive"] }
-serde_json = "1.0"
-url = "2.2"
-which = "4.0"
-chrono = "0.4"
->>>>>>> 43c3772d
 
 [dev-dependencies]
-rstest = "0.8.0"
+rstest = "0.9.0"
 
 [features]
 default = ["man"]
